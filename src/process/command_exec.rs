--- conflicted
+++ resolved
@@ -130,14 +130,10 @@
 
     let invoke_output;
     if executor == "bash" {
-<<<<<<< HEAD
         if !is_executor_present(executor){
             return Err(Error::Internal(format!("Executor '{}' is not available.", executor)));
         }
-        invoke_output = invoke_unix_command(command, executor);
-=======
-        invoke_output = invoke_shell_command(command, "bash");
->>>>>>> be943746
+        invoke_output = invoke_shell_command(command, executor);
     } else if executor == "psh" {
         if !is_executor_present(executor){
             return Err(Error::Internal(format!("Executor '{}' is not available.", executor)));
@@ -149,14 +145,10 @@
             "-NoProfile",
             "-Command"]);
     } else {
-<<<<<<< HEAD
         if !is_executor_present("sh"){
             return Err(Error::Internal(format!("Executor sh is not available.")));
         }
-        invoke_output = invoke_unix_command(command, "sh");
-=======
         invoke_output = invoke_shell_command(command, "sh");
->>>>>>> be943746
     }
     manage_result(invoke_output?, pre_check)
 }